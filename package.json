{
  "name": "ts-api",
<<<<<<< HEAD
  "version": "2.3.4",
  "description": "Create documented REST API using controllers and interfaces in typescript",
  "main": "dist",
  "types": "dist",
=======
  "version": "2.4.0",
  "description": "Create/augment REST API using the typescript parser-checker",
  "main": "lib",
  "types": "lib",
>>>>>>> acf5a8ae
  "repository": {
    "type": "git",
    "url": "git@github.com:waTeim/ts-api.git"
  },
  "dependencies": {
    "ajv": "^6.3.0",
    "bluebird": "x",
    "commander": "^2.15.1",
    "doctrine": "x",
    "express": "^4.16.3",
    "find-root": "x",
    "glob": "^7.1.2",
    "reflect-metadata": "^0.1.12",
    "swagger-ui-express": "^3.0.10",
    "typescript": "^3.1",
    "uuid": "^3.3.2"
  },
  "scripts": {
    "test": "mocha --reporter spec",
    "build": "tsc"
  },
  "bin": {
    "cg": "./bin/cg"
  },
  "author": "Jeff Waller",
  "license": "ISC",
  "devDependencies": {
    "@types/node": "^8.10.0",
    "chai": "^4.2.0",
    "mocha": "^5.2.0"
  }
}<|MERGE_RESOLUTION|>--- conflicted
+++ resolved
@@ -1,16 +1,9 @@
 {
   "name": "ts-api",
-<<<<<<< HEAD
-  "version": "2.3.4",
+  "version": "2.4.0",
   "description": "Create documented REST API using controllers and interfaces in typescript",
   "main": "dist",
   "types": "dist",
-=======
-  "version": "2.4.0",
-  "description": "Create/augment REST API using the typescript parser-checker",
-  "main": "lib",
-  "types": "lib",
->>>>>>> acf5a8ae
   "repository": {
     "type": "git",
     "url": "git@github.com:waTeim/ts-api.git"
